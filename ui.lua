--- conflicted
+++ resolved
@@ -77,16 +77,12 @@
 end
 
 -- Update the seekbar
-<<<<<<< HEAD
 local function update_seekbar()
-=======
-local function seek()
   mark_current_chapter(message)
->>>>>>> 0de1294b
+
   local duration = property_cache["duration"]
   local progress = property_cache["time-pos"]
-
-  if duration == nil or progress == nil then
+if duration == nil or progress == nil then
     return
   end
 
